<<<<<<< HEAD
// Copyright (c) 2021, Compiler Explorer Authors
// All rights reserved.
//
// Redistribution and use in source and binary forms, with or without
// modification, are permitted provided that the following conditions are met:
//
//     * Redistributions of source code must retain the above copyright notice,
//       this list of conditions and the following disclaimer.
//     * Redistributions in binary form must reproduce the above copyright
//       notice, this list of conditions and the following disclaimer in the
//       documentation and/or other materials provided with the distribution.
//
// THIS SOFTWARE IS PROVIDED BY THE COPYRIGHT HOLDERS AND CONTRIBUTORS "AS IS"
// AND ANY EXPRESS OR IMPLIED WARRANTIES, INCLUDING, BUT NOT LIMITED TO, THE
// IMPLIED WARRANTIES OF MERCHANTABILITY AND FITNESS FOR A PARTICULAR PURPOSE
// ARE DISCLAIMED. IN NO EVENT SHALL THE COPYRIGHT HOLDER OR CONTRIBUTORS BE
// LIABLE FOR ANY DIRECT, INDIRECT, INCIDENTAL, SPECIAL, EXEMPLARY, OR
// CONSEQUENTIAL DAMAGES (INCLUDING, BUT NOT LIMITED TO, PROCUREMENT OF
// SUBSTITUTE GOODS OR SERVICES; LOSS OF USE, DATA, OR PROFITS; OR BUSINESS
// INTERRUPTION) HOWEVER CAUSED AND ON ANY THEORY OF LIABILITY, WHETHER IN
// CONTRACT, STRICT LIABILITY, OR TORT (INCLUDING NEGLIGENCE OR OTHERWISE)
// ARISING IN ANY WAY OUT OF THE USE OF THIS SOFTWARE, EVEN IF ADVISED OF THE
// POSSIBILITY OF SUCH DAMAGE.

import { RouteAPI } from '../lib/handlers/route-api';
=======
import {RouteAPI} from '../lib/handlers/route-api';
>>>>>>> 7ee2ab17

import {fs} from './utils';

describe('Basic unfurls', () => {
    const router = null;
    let config;
    let routeApi;

    before(() => {
        config = {
            ceProps: () => {},
            clientOptionsHandler: {
                options: {
                    urlShortenService: 'memory',
                },
            },
            storageHandler: {
                expandId: async id => {
                    const json = await fs.readFile('test/state/' + id + '.json');
                    return {
                        config: json,
                    };
                },
                incrementViewCount: async () => {},
            },
        };
    });

    it('Too many editors to meta', async () => {
        const prom = new Promise((resolve, reject) => {
            config.renderGoldenLayout = (config, metadata) => {
                resolve({metadata});
            };

            routeApi = new RouteAPI(router, config);
            routeApi.apiHandler = {
                languages: {
                    'c++': {
                        name: 'C++',
                    },
                },
                compilers: [],
            };
            routeApi.storedStateHandler({params: {id: '../example-states/default-state'}}, null, () => {
                reject('Error in test');
            });
        });

        const res = await prom;
        res.metadata.should.deep.equal({
            ogAuthor: null,
            ogDescription: '',
            ogTitle: 'Compiler Explorer',
        });
    });

    it('Just one editor', async () => {
        const prom = new Promise((resolve, reject) => {
            config.renderGoldenLayout = (config, metadata) => {
                resolve({metadata});
            };

            routeApi = new RouteAPI(router, config);
            routeApi.apiHandler = {
                languages: {
                    'c++': {
                        name: 'C++',
                    },
                },
                compilers: [],
            };
            routeApi.storedStateHandler({params: {id: 'andthekitchensink'}}, null, () => {
                reject('Error in test');
            });
        });

        const res = await prom;
        res.metadata.should.deep.equal({
            ogAuthor: null,
            ogDescription:
                '\ntemplate&lt;typename T&gt;\nconcept TheSameAndAddable = requires(T a, T b) {\n    {a+b} -&gt; T;\n};\n\ntemplate&lt;TheSameAndAddable T&gt;\nT sum(T x, T y) {\n    return x + y;\n}\n\n#include &lt;string&gt;\n\nint main() {\n    int z = 0;\n    int w;\n\n    return sum(z, w);\n}\n',
            ogTitle: 'Compiler Explorer - C++',
        });
    });

    it('Tree things', async () => {
        const prom = new Promise((resolve, reject) => {
            config.renderGoldenLayout = (config, metadata) => {
                resolve({metadata});
            };

            routeApi = new RouteAPI(router, config);
            routeApi.apiHandler = {
                languages: {
                    'c++': {
                        name: 'C++',
                    },
                },
                compilers: [],
            };
            routeApi.storedStateHandler({params: {id: 'tree-gl'}}, null, () => {
                reject('Error in test');
            });
        });

        const res = await prom;
        res.metadata.should.deep.equal({
            ogAuthor: null,
            ogDescription: 'project(hello)\n\nadd_executable(output.s\n    example.cpp\n    square.cpp)\n',
            ogTitle: 'Compiler Explorer - C++',
        });
    });
});<|MERGE_RESOLUTION|>--- conflicted
+++ resolved
@@ -1,4 +1,3 @@
-<<<<<<< HEAD
 // Copyright (c) 2021, Compiler Explorer Authors
 // All rights reserved.
 //
@@ -23,10 +22,7 @@
 // ARISING IN ANY WAY OUT OF THE USE OF THIS SOFTWARE, EVEN IF ADVISED OF THE
 // POSSIBILITY OF SUCH DAMAGE.
 
-import { RouteAPI } from '../lib/handlers/route-api';
-=======
 import {RouteAPI} from '../lib/handlers/route-api';
->>>>>>> 7ee2ab17
 
 import {fs} from './utils';
 
