--- conflicted
+++ resolved
@@ -158,15 +158,10 @@
     "lint": "eslint . --fix",
     "lint-check": "eslint .",
     "lint-files": "eslint",
-<<<<<<< HEAD
     "test": "mocha -b",
     "test-min": "mocha -b --config .mocharc-min.yml",
     "fix": "npm run lint && npm run format && npm run ts-check",
-    "check": "npm run format-check && npm run ts-check && npm run lint-check && npm run test-min",
-=======
-    "test": "mocha --recursive",
-    "check": "npm run lint-check && npm run test -- --reporter min",
->>>>>>> c42ec3bd
+    "check": "npm run format-check && npm run ts-check && npm run lint-check && npm run test-min -- --reporter min",
     "dev": "cross-env NODE_ENV=DEV node -r esm -r ts-node/register app.js",
     "debugger": "cross-env NODE_ENV=DEV node --inspect -r esm -r ts-node/register app.js --debug",
     "debug": "cross-env NODE_ENV=DEV node -r esm -r ts-node/register app.js --debug",
