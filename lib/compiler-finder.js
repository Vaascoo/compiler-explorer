--- conflicted
+++ resolved
@@ -388,25 +388,12 @@
                 };
             }
 
-<<<<<<< HEAD
             if (compiler.externalparser) {
                 compiler.externalparser.props = (propName, def) => {
                     return this.compilerProps(langId, 'externalparser.' + propName, def);
                 };
             }
 
-            const fullOptions = this.optionsHandler.get();
-
-            compiler.tools = _.omit(
-                fullOptions.tools[langId],
-                tool => tool.isCompilerExcluded(compiler.id, (propName, def) => {
-                    let val = this.compilerProps(langId, `compiler.${compiler.id}.${propName}`);
-                    if (!val) {
-                        if (compiler.group) {
-                            val = this.compilerProps(langId, `group.${compiler.group}.${propName}`);
-                            if (!val) return def;
-                        }
-=======
             if (!compiler.remote && compiler.tools) {
                 const fullOptions = this.optionsHandler.get();
 
@@ -414,7 +401,6 @@
                 _.each(compiler.tools, (v, toolId) => {
                     if (fullOptions.tools[langId][toolId]) {
                         toolinstances[toolId] = fullOptions.tools[langId][toolId];
->>>>>>> bd4dfc94
                     }
                 });
                 compiler.tools = toolinstances;
