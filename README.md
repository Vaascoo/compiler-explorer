--- conflicted
+++ resolved
@@ -35,10 +35,5 @@
 
 ### Credits
 
-<<<<<<< HEAD
-Compiler Explorer is maintained by [Matt Godbolt](http://xania.org). Multiple compiler and difference view was implemented by [Gabriel Devillers](https://github.com/voxelf).
-
-=======
 Compiler Explorer is maintained by [Matt Godbolt](http://xania.org). Multiple compiler and difference view was
-implemented by [Gabriel Devillers](https://github.com/voxelf).
->>>>>>> 96cf3464
+implemented by [Gabriel Devillers](https://github.com/voxelf).