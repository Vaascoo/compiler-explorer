--- conflicted
+++ resolved
@@ -50,11 +50,7 @@
 import {CompilationQueue} from './lib/compilation-queue';
 import {CompilerFinder} from './lib/compiler-finder';
 // import { policy as csp } from './lib/csp';
-<<<<<<< HEAD
 import {startWineInit} from './lib/exec';
-=======
-import {initialiseWine} from './lib/exec';
->>>>>>> 21b764f3
 import {CompileHandler} from './lib/handlers/compile';
 import * as healthCheck from './lib/handlers/health-check';
 import {NoScriptHandler} from './lib/handlers/noscript';
@@ -793,11 +789,7 @@
             staticHeaders(res);
             contentPolicyHeader(res);
             res.render(
-<<<<<<< HEAD
-                'bits/' + req.params.bits,
-=======
                 `bits/${sanitize(req.params.bits)}`,
->>>>>>> 21b764f3
                 renderConfig(
                     {
                         embedded: false,
