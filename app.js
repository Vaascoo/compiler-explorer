--- conflicted
+++ resolved
@@ -135,12 +135,7 @@
         googleAnalyticsEnabled: gccProps('clientGoogleAnalyticsEnabled', false),
         sharingEnabled: gccProps('clientSharingEnabled', true),
         githubEnabled: gccProps('clientGitHubRibbonEnabled', true),
-<<<<<<< HEAD
-        urlshortener: gccProps('clientURLShortener', 'google'),
-        gapiKey: gccProps('google-api-key', 'AIzaSyAaz35KJv8DA0ABoime0fEIh32NmbyYbcQ'),
-=======
         gapiKey: gccProps('googleApiKey', ''),
->>>>>>> 26198b63
         googleShortLinkRewrite: gccProps('googleShortLinkRewrite', '').split('|'),
         defaultSource: gccProps('defaultSource', ''),
         language: language,
