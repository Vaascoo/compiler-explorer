--- conflicted
+++ resolved
@@ -89,12 +89,8 @@
     elem.val(value);
 };
 
-<<<<<<< HEAD
 
 function setupSettings(root, settings, onChange, subLangId) {
-=======
-function setupSettings(root, settings, onChange, langId) {
->>>>>>> 6e85c6fd
     settings = settings || {};
     // Ensure the default language is not "null" but undefined. Temporary patch for a previous bug :(
     settings.defaultLanguage = settings.defaultLanguage === null ? undefined : settings.defaultLanguage;
@@ -146,11 +142,6 @@
     add(root.find('.enableCommunityAds'), 'enableCommunityAds', true, Checkbox);
     add(root.find('.hoverShowSource'), 'hoverShowSource', true, Checkbox);
     add(root.find('.hoverShowAsmDoc'), 'hoverShowAsmDoc', true, Checkbox);
-<<<<<<< HEAD
-    add(root.find('.enableVim'), 'enableVim', false, Checkbox);
-=======
-    add(root.find('.useVim'), 'useVim', false, Checkbox);
->>>>>>> 6e85c6fd
 
     var themeSelect = root.find('.theme');
 
