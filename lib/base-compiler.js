// Copyright (c) 2015, Compiler Explorer Authors
// All rights reserved.
//
// Redistribution and use in source and binary forms, with or without
// modification, are permitted provided that the following conditions are met:
//
//     * Redistributions of source code must retain the above copyright notice,
//       this list of conditions and the following disclaimer.
//     * Redistributions in binary form must reproduce the above copyright
//       notice, this list of conditions and the following disclaimer in the
//       documentation and/or other materials provided with the distribution.
//
// THIS SOFTWARE IS PROVIDED BY THE COPYRIGHT HOLDERS AND CONTRIBUTORS "AS IS"
// AND ANY EXPRESS OR IMPLIED WARRANTIES, INCLUDING, BUT NOT LIMITED TO, THE
// IMPLIED WARRANTIES OF MERCHANTABILITY AND FITNESS FOR A PARTICULAR PURPOSE
// ARE DISCLAIMED. IN NO EVENT SHALL THE COPYRIGHT HOLDER OR CONTRIBUTORS BE
// LIABLE FOR ANY DIRECT, INDIRECT, INCIDENTAL, SPECIAL, EXEMPLARY, OR
// CONSEQUENTIAL DAMAGES (INCLUDING, BUT NOT LIMITED TO, PROCUREMENT OF
// SUBSTITUTE GOODS OR SERVICES; LOSS OF USE, DATA, OR PROFITS; OR BUSINESS
// INTERRUPTION) HOWEVER CAUSED AND ON ANY THEORY OF LIABILITY, WHETHER IN
// CONTRACT, STRICT LIABILITY, OR TORT (INCLUDING NEGLIGENCE OR OTHERWISE)
// ARISING IN ANY WAY OUT OF THE USE OF THIS SOFTWARE, EVEN IF ADVISED OF THE
// POSSIBILITY OF SUCH DAMAGE.

import path from 'path';

import fs from 'fs-extra';
import temp from 'temp';
import _ from 'underscore';

import {BuildEnvSetupBase, getBuildEnvTypeByKey} from './buildenvsetup';
import {BaseCache} from './cache/base';
import * as cfg from './cfg';
import {CompilerArguments} from './compiler-arguments';
import {ClangParser, GCCParser} from './compilers/argument-parsers';
import {getDemanglerTypeByKey} from './demangler';
import * as exec from './exec';
import {getExternalParserByKey} from './external-parsers';
import {FormattingHandler} from './handlers/formatting';
import {InstructionSets} from './instructionsets';
import {languages} from './languages';
import {LlvmAstParser} from './llvm-ast';
import {LlvmIrParser} from './llvm-ir';
import * as compilerOptInfo from './llvm-opt-transformer';
import {logger} from './logger';
import {getObjdumperTypeByKey} from './objdumper';
import {Packager} from './packager';
import {AsmParser} from './parsers/asm-parser';
import {getToolchainPath} from './toolchain-utils';
import * as utils from './utils';

export class BaseCompiler {
    constructor(compilerInfo, env) {
        // Information about our compiler
        this.compiler = compilerInfo;
        this.lang = languages[compilerInfo.lang];
        if (!this.lang) {
            throw new Error(`Missing language info for ${compilerInfo.lang}`);
        }
        this.compileFilename = `example${this.lang.extensions[0]}`;
        this.env = env;
        // Partial application of compilerProps with the proper language id applied to it
        this.compilerProps = _.partial(this.env.compilerProps, this.lang.id);
        this.compiler.supportsIntel = !!this.compiler.intelAsm;

        this.alwaysResetLdPath = this.env.ceProps('alwaysResetLdPath');
        this.delayCleanupTemp = this.env.ceProps('delayCleanupTemp', false);
        this.stubRe = new RegExp(this.compilerProps('stubRe'));
        this.stubText = this.compilerProps('stubText');
        this.compilerWrapper = this.compilerProps('compiler-wrapper');

        if (!this.compiler.options) this.compiler.options = '';
        if (!this.compiler.optArg) this.compiler.optArg = '';
        if (!this.compiler.supportsOptOutput) this.compiler.supportsOptOutput = false;

        if (!this.compiler.disabledFilters) this.compiler.disabledFilters = [];
        else if (typeof this.compiler.disabledFilters === 'string')
            this.compiler.disabledFilters = this.compiler.disabledFilters.split(',');

        this.asm = new AsmParser(this.compilerProps);
        this.llvmIr = new LlvmIrParser(this.compilerProps);
        this.llvmAst = new LlvmAstParser(this.compilerProps);

        this.toolchainPath = getToolchainPath(this.compiler.exe, this.compiler.options);

        this.possibleArguments = new CompilerArguments(this.compiler.id);
        this.possibleTools = _.values(compilerInfo.tools);
        const demanglerExe = this.compiler.demangler;
        if (demanglerExe && this.compiler.demanglerType) {
            this.demanglerClass = getDemanglerTypeByKey(this.compiler.demanglerType);
        }
        const objdumperExe = this.compiler.objdumper;
        if (objdumperExe && this.compiler.objdumperType) {
            this.objdumperClass = getObjdumperTypeByKey(this.compiler.objdumperType);
        }

        this.outputFilebase = 'output';

        this.mtime = null;

        this.cmakeBaseEnv = {};

        this.buildenvsetup = null;
        if (this.compiler.buildenvsetup && this.compiler.buildenvsetup.id) {
            const buildenvsetupclass = getBuildEnvTypeByKey(this.compiler.buildenvsetup.id);
            this.buildenvsetup = new buildenvsetupclass(this.compiler, this.env);
        }

        this.externalparser = null;
        if (this.compiler.externalparser && this.compiler.externalparser.id) {
            const externalparserclass = getExternalParserByKey(this.compiler.externalparser.id);
            this.externalparser = new externalparserclass(this.compiler, this.env, this.exec);
        }

        if (!this.compiler.instructionSet) {
            const isets = new InstructionSets();
            if (this.buildenvsetup) {
                isets
                    .getCompilerInstructionSetHint(this.buildenvsetup.compilerArch, this.compiler.exe)
                    .then(res => (this.compiler.instructionSet = res))
                    .catch(() => {});
            } else {
                const temp = new BuildEnvSetupBase(this.compiler, this.env);
                isets
                    .getCompilerInstructionSetHint(temp.compilerArch, this.compiler.exe)
                    .then(res => (this.compiler.instructionSet = res))
                    .catch(() => {});
            }
        }

        this.supportedLibraries = null;

        this.packager = new Packager();
    }

    copyAndFilterLibraries(allLibraries, filter) {
        const filterLibAndVersion = _.map(filter, lib => {
            const match = lib.match(/([\w-]*)\.([\w-]*)/i);
            if (match) {
                return {
                    id: match[1],
                    version: match[2],
                };
            } else {
                return {
                    id: lib,
                    version: false,
                };
            }
        });

        const filterLibIds = new Set();
        _.each(filterLibAndVersion, lib => {
            filterLibIds.add(lib.id);
        });

        const copiedLibraries = {};
        _.each(allLibraries, (lib, libid) => {
            if (!filterLibIds.has(libid)) return;

            const libcopy = Object.assign({}, lib);
            libcopy.versions = _.omit(lib.versions, (version, versionid) => {
                for (const filter of filterLibAndVersion) {
                    if (filter.id === libid) {
                        if (!filter.version) return false;
                        if (filter.version === versionid) return false;
                    }
                }

                return true;
            });

            copiedLibraries[libid] = libcopy;
        });

        return copiedLibraries;
    }

    getSupportedLibraries(supportedLibrariesArr, allLibs) {
        if (supportedLibrariesArr.length > 0) {
            return this.copyAndFilterLibraries(allLibs, supportedLibrariesArr);
        }
        return allLibs;
    }

    async getCmakeBaseEnv() {
        if (!this.compiler.exe) return {};

        const env = {};

        if (this.lang.id === 'c++') {
            env.CXX = this.compiler.exe;

            if (this.compiler.exe.endsWith('clang++')) {
                env.CC = this.compiler.exe.substr(0, this.compiler.exe.length - 2);
            } else if (this.compiler.exe.endsWith('g++')) {
                env.CC = this.compiler.exe.substr(0, this.compiler.exe.length - 2) + 'cc';
            }
        } else if (this.lang.id === 'fortran') {
            env.FC = this.compiler.exe;
        } else {
            env.CC = this.compiler.exe;
        }

        if (this.toolchainPath) {
            const ldPath = `${this.toolchainPath}/bin/ld`;
            const arPath = `${this.toolchainPath}/bin/ar`;
            const asPath = `${this.toolchainPath}/bin/as`;

            if (await utils.fileExists(ldPath)) env.LD = ldPath;
            if (await utils.fileExists(arPath)) env.AR = arPath;
            if (await utils.fileExists(asPath)) env.AS = asPath;
        }

        return env;
    }

    newTempDir() {
        return new Promise((resolve, reject) => {
            temp.mkdir({prefix: 'compiler-explorer-compiler', dir: process.env.tmpDir}, (err, dirPath) => {
                if (err) reject(`Unable to open temp file: ${err}`);
                else resolve(dirPath);
            });
        });
    }

    optOutputRequested(options) {
        return options.includes('-fsave-optimization-record');
    }

    getRemote() {
        if (this.compiler.exe === null && this.compiler.remote) return this.compiler.remote;
        return false;
    }

    exec(compiler, args, options) {
        // Here only so can be overridden by compiler implementations.
        return exec.execute(compiler, args, options);
    }

    getCompilerCacheKey(compiler, args, options) {
        return {mtime: this.mtime, compiler, args, options};
    }

    async execCompilerCached(compiler, args, options) {
        if (this.mtime === null) {
            throw new Error('Attempt to access cached compiler before initialise() called');
        }
        if (!options) {
            options = this.getDefaultExecOptions();
            options.timeoutMs = 0;
            options.ldPath = this.getSharedLibraryPathsAsLdLibraryPaths([]);
        }

        const key = this.getCompilerCacheKey(compiler, args, options);
        let result = await this.env.compilerCacheGet(key);
        if (!result) {
            result = await this.env.enqueue(async () => exec.execute(compiler, args, options));
            if (result.okToCache) {
                this.env
                    .compilerCachePut(key, result)
                    .then(() => {
                        // Do nothing, but we don't await here.
                    })
                    .catch(e => {
                        logger.info('Uncaught exception caching compilation results', e);
                    });
            }
        }

        return result;
    }

    getDefaultExecOptions() {
        return {
            timeoutMs: this.env.ceProps('compileTimeoutMs', 7500),
            maxErrorOutput: this.env.ceProps('max-error-output', 5000),
            env: this.env.getEnv(this.compiler.needsMulti),
            wrapper: this.compilerWrapper,
        };
    }

    async runCompiler(compiler, options, inputFilename, execOptions) {
        if (!execOptions) {
            execOptions = this.getDefaultExecOptions();
        }

        if (!execOptions.customCwd) {
            execOptions.customCwd = path.dirname(inputFilename);
        }

        const result = await this.exec(compiler, options, execOptions);
        result.inputFilename = inputFilename;
        const transformedInput = result.filenameTransform(inputFilename);
        this.parseCompilationOutput(result, transformedInput);
        return result;
    }

    async runCompilerRawOutput(compiler, options, inputFilename, execOptions) {
        if (!execOptions) {
            execOptions = this.getDefaultExecOptions();
        }

        if (!execOptions.customCwd) {
            execOptions.customCwd = path.dirname(inputFilename);
        }

        const result = await this.exec(compiler, options, execOptions);
        result.inputFilename = inputFilename;
        return result;
    }

    parseCompilationOutput(result, inputFilename) {
        result.stdout = utils.parseOutput(result.stdout, inputFilename);
        result.stderr = utils.parseOutput(result.stderr, inputFilename);
    }

    supportsObjdump() {
        return this.objdumperClass !== '';
    }

    getObjdumpOutputFilename(defaultOutputFilename) {
        return defaultOutputFilename;
    }

    postProcessObjdumpOutput(output) {
        return output;
    }

    async objdump(outputFilename, result, maxSize, intelAsm, demangle, filters) {
        outputFilename = this.getObjdumpOutputFilename(outputFilename);

        if (!(await utils.fileExists(outputFilename))) {
            result.asm = '<No output file ' + outputFilename + '>';
            return result;
        }

        const objdumper = new this.objdumperClass();
        const args = ['-d', outputFilename, '-l', ...objdumper.widthOptions];
        if (demangle) args.push('-C');
        if (intelAsm) args.push(...objdumper.intelAsmOptions);

<<<<<<< HEAD
        if (this.externalparser) {
            const objResult = await this.externalparser.objdumpAndParseAssembly(result.dirPath, args, filters);
            if (objResult.parsingTime !== undefined) {
                objResult.objdumpTime = parseInt(result.execTime) - parseInt(result.parsingTime);
                delete objResult.execTime;
            }

            result = {...result, ...objResult};
=======
        const objResult = await this.exec(this.compiler.objdumper, args, execOptions);
        if (objResult.code !== 0) {
            logger.error(`Error executing objdump ${this.compiler.objdumper}`, objResult);
            result.asm = `<No output: objdump returned ${objResult.code}>`;
>>>>>>> 69fb396c
        } else {
            const execOptions = {maxOutput: maxSize, customCwd: result.dirPath || path.dirname(outputFilename)};
            const objResult = await this.exec(this.compiler.objdumper, args, execOptions);

            if (objResult.code !== 0) {
                result.asm = `<No output: objdump returned ${objResult.code}>`;
            } else {
                result.objdumpTime = objResult.execTime;
                result.asm = this.postProcessObjdumpOutput(objResult.stdout);
            }
        }

        return result;
    }

    async execBinary(executable, maxSize, executeParameters, homeDir) {
        // We might want to save this in the compilation environment once execution is made available
        const timeoutMs = this.env.ceProps('binaryExecTimeoutMs', 2000);
        try {
            const execResult = await exec.sandbox(executable, executeParameters.args, {
                maxOutput: maxSize,
                timeoutMs: timeoutMs,
                ldPath: _.union(this.compiler.ldPath, executeParameters.ldPath).join(':'),
                input: executeParameters.stdin,
                env: executeParameters.env,
                customCwd: homeDir,
                appHome: homeDir,
            });
            execResult.stdout = utils.parseOutput(execResult.stdout);
            execResult.stderr = utils.parseOutput(execResult.stderr);
            return execResult;
        } catch (err) {
            // TODO: is this the best way? Perhaps failures in sandbox shouldn't reject
            // with "results", but instead should play on?
            return {
                stdout: err.stdout ? utils.parseOutput(err.stdout) : [],
                stderr: err.stderr ? utils.parseOutput(err.stderr) : [],
                code: err.code !== undefined ? err.code : -1,
            };
        }
    }

    filename(fn) {
        return fn;
    }

    getGccDumpFileName(outputFilename) {
        return outputFilename.replace(path.extname(outputFilename), '.dump');
    }

    getGccDumpOptions(gccDumpOptions, outputFilename) {
        const addOpts = ['-fdump-passes'];

        // Build dump options to append to the end of the -fdump command-line flag.
        // GCC accepts these options as a list of '-' separated names that may
        // appear in any order.
        let flags = '';
        if (gccDumpOptions.dumpFlags.address !== false) {
            flags += '-address';
        }
        if (gccDumpOptions.dumpFlags.slim !== false) {
            flags += '-slim';
        }
        if (gccDumpOptions.dumpFlags.raw !== false) {
            flags += '-raw';
        }
        if (gccDumpOptions.dumpFlags.details !== false) {
            flags += '-details';
        }
        if (gccDumpOptions.dumpFlags.stats !== false) {
            flags += '-stats';
        }
        if (gccDumpOptions.dumpFlags.blocks !== false) {
            flags += '-blocks';
        }
        if (gccDumpOptions.dumpFlags.vops !== false) {
            flags += '-vops';
        }
        if (gccDumpOptions.dumpFlags.lineno !== false) {
            flags += '-lineno';
        }
        if (gccDumpOptions.dumpFlags.uid !== false) {
            flags += '-uid';
        }
        if (gccDumpOptions.dumpFlags.all !== false) {
            flags += '-all';
        }

        // If we want to remove the passes that won't produce anything from the
        // drop down menu, we need to ask for all dump files and see what's
        // really created. This is currently only possible with regular GCC, not
        // for compilers that us libgccjit. The later can't easily move dump
        // files outside of the tempdir created on the fly.
        if (this.compiler.removeEmptyGccDump) {
            if (gccDumpOptions.treeDump !== false) {
                addOpts.push('-fdump-tree-all' + flags);
            }
            if (gccDumpOptions.rtlDump !== false) {
                addOpts.push('-fdump-rtl-all' + flags);
            }
            if (gccDumpOptions.ipaDump !== false) {
                addOpts.push('-fdump-ipa-all' + flags);
            }
        } else {
            // If not dumping everything, create a specific command like
            // -fdump-tree-fixup_cfg1-some-flags=somefilename
            if (gccDumpOptions.pass) {
                const dumpFile = this.getGccDumpFileName(outputFilename);
                const dumpCmd = gccDumpOptions.pass.command_prefix + flags + `=${dumpFile}`;
                addOpts.push(dumpCmd);
            }
        }
        return addOpts;
    }

    // Returns a list of additional options that may be required by some backend options.
    // Meant to be overloaded by compiler classes.
    // Default handles the GCC compiler with some debug dump enabled.
    optionsForBackend(backendOptions, outputFilename) {
        const addOpts = [];

        if (backendOptions.produceGccDump && backendOptions.produceGccDump.opened && this.compiler.supportsGccDump) {
            addOpts.push.apply(addOpts, this.getGccDumpOptions(backendOptions.produceGccDump, outputFilename));
        }

        return addOpts;
    }

    optionsForFilter(filters, outputFilename) {
        let options = ['-g', '-o', this.filename(outputFilename)];
        if (this.compiler.intelAsm && filters.intel && !filters.binary) {
            options = options.concat(this.compiler.intelAsm.split(' '));
        }
        if (!filters.binary) options = options.concat('-S');
        return options;
    }

    findLibVersion(selectedLib) {
        const foundLib = _.find(this.supportedLibraries, (o, libId) => libId === selectedLib.id);
        if (!foundLib) return false;

        const result = _.find(
            foundLib.versions,
            (o, versionId) => versionId === selectedLib.version || (o.alias && o.alias.includes(selectedLib.version)),
        );
        result.name = foundLib.name;
        return result;
    }

    findAutodetectStaticLibLink(linkname) {
        const foundLib = _.findKey(this.supportedLibraries, lib => {
            return (
                lib.versions.autodetect &&
                lib.versions.autodetect.staticliblink &&
                lib.versions.autodetect.staticliblink.includes(linkname)
            );
        });
        if (!foundLib) return false;

        return {
            id: foundLib,
            version: 'autodetect',
        };
    }

    getSortedStaticLibraries(libraries) {
        const dictionary = {};
        const links = _.uniq(
            _.flatten(
                _.map(libraries, selectedLib => {
                    const foundVersion = this.findLibVersion(selectedLib);
                    if (!foundVersion) return false;

                    return _.map(foundVersion.staticliblink, lib => {
                        if (lib) {
                            dictionary[lib] = foundVersion;
                            return [lib, foundVersion.dependencies];
                        } else {
                            return false;
                        }
                    });
                }),
            ),
        );

        let sortedlinks = [];

        _.each(links, libToInsertName => {
            const libToInsertObj = dictionary[libToInsertName];

            let idxToInsert = sortedlinks.length;
            for (const [idx, libCompareName] of sortedlinks.entries()) {
                const libCompareObj = dictionary[libCompareName];

                if (
                    libToInsertObj &&
                    libCompareObj &&
                    _.intersection(libToInsertObj.dependencies, libCompareObj.staticliblink).length > 0
                ) {
                    idxToInsert = idx;
                    break;
                } else if (libToInsertObj && libToInsertObj.dependencies.includes(libCompareName)) {
                    idxToInsert = idx;
                    break;
                } else if (libCompareObj && libCompareObj.dependencies.includes(libToInsertName)) {
                    continue;
                } else if (
                    libToInsertObj &&
                    libToInsertObj.staticliblink.includes(libToInsertName) &&
                    libToInsertObj.staticliblink.includes(libCompareName)
                ) {
                    if (
                        libToInsertObj.staticliblink.indexOf(libToInsertName) >
                        libToInsertObj.staticliblink.indexOf(libCompareName)
                    ) {
                        continue;
                    } else {
                        idxToInsert = idx;
                    }
                    break;
                } else if (
                    libCompareObj &&
                    libCompareObj.staticliblink.includes(libToInsertName) &&
                    libCompareObj.staticliblink.includes(libCompareName)
                ) {
                    if (
                        libCompareObj.staticliblink.indexOf(libToInsertName) >
                        libCompareObj.staticliblink.indexOf(libCompareName)
                    ) {
                        continue;
                    } else {
                        idxToInsert = idx;
                    }
                    break;
                }
            }

            if (idxToInsert < sortedlinks.length) {
                sortedlinks.splice(idxToInsert, 0, libToInsertName);
            } else {
                sortedlinks.push(libToInsertName);
            }
        });

        return sortedlinks;
    }

    getStaticLibraryLinks(libraries) {
        const linkFlag = this.compiler.linkFlag || '-l';

        return _.map(this.getSortedStaticLibraries(libraries), lib => {
            if (lib) {
                return linkFlag + lib;
            } else {
                return false;
            }
        });
    }

    getSharedLibraryLinks(libraries) {
        const linkFlag = this.compiler.linkFlag || '-l';

        return _.flatten(
            _.map(libraries, selectedLib => {
                const foundVersion = this.findLibVersion(selectedLib);
                if (!foundVersion) return false;

                return _.map(foundVersion.liblink, lib => {
                    if (lib) {
                        return linkFlag + lib;
                    } else {
                        return false;
                    }
                });
            }),
        );
    }

    getSharedLibraryPaths(libraries) {
        return _.flatten(
            _.map(libraries, selectedLib => {
                const foundVersion = this.findLibVersion(selectedLib);
                if (!foundVersion) return false;

                return foundVersion.libpath;
            }),
        );
    }

    getSharedLibraryPathsAsArguments(libraries, libDownloadPath) {
        const pathFlag = this.compiler.rpathFlag || '-Wl,-rpath,';
        const libPathFlag = this.compiler.libpathFlag || '-L';

        let toolchainLibraryPaths = [];
        if (this.toolchainPath) {
            toolchainLibraryPaths = [path.join(this.toolchainPath, '/lib64'), path.join(this.toolchainPath, '/lib32')];
        }

        if (!libDownloadPath) {
            libDownloadPath = '.';
        }

        return _.union(
            [libPathFlag + libDownloadPath],
            [pathFlag + libDownloadPath],
            this.compiler.libPath.map(path => pathFlag + path),
            toolchainLibraryPaths.map(path => pathFlag + path),
            this.getSharedLibraryPaths(libraries).map(path => pathFlag + path),
            this.getSharedLibraryPaths(libraries).map(path => libPathFlag + path),
        );
    }

    getSharedLibraryPathsAsLdLibraryPaths(libraries) {
        let paths = [];
        if (!this.alwaysResetLdPath) {
            paths = process.env.LD_LIBRARY_PATH ? process.env.LD_LIBRARY_PATH : [];
        }
        return _.union(paths, this.compiler.ldPath, this.getSharedLibraryPaths(libraries));
    }

    getSharedLibraryPathsAsLdLibraryPathsForExecution(libraries) {
        let paths = [];
        if (!this.alwaysResetLdPath) {
            paths = process.env.LD_LIBRARY_PATH ? process.env.LD_LIBRARY_PATH : [];
        }
        return _.union(paths, this.compiler.ldPath, this.compiler.libPath, this.getSharedLibraryPaths(libraries));
    }

    getIncludeArguments(libraries) {
        const includeFlag = this.compiler.includeFlag || '-I';

        return _.flatten(
            _.map(libraries, selectedLib => {
                const foundVersion = this.findLibVersion(selectedLib);
                if (!foundVersion) return false;

                return _.map(foundVersion.path, path => includeFlag + path);
            }),
        );
    }

    getLibraryOptions(libraries) {
        return _.flatten(
            _.map(libraries, selectedLib => {
                const foundVersion = this.findLibVersion(selectedLib);
                if (!foundVersion) return false;

                return foundVersion.options;
            }),
        );
    }

    orderArguments(options, inputFilename, libIncludes, libOptions, libPaths, libLinks, userOptions, staticLibLinks) {
        return options.concat(
            userOptions,
            [this.filename(inputFilename)],
            libIncludes,
            libOptions,
            libPaths,
            libLinks,
            staticLibLinks,
        );
    }

    prepareArguments(userOptions, filters, backendOptions, inputFilename, outputFilename, libraries) {
        let options = this.optionsForFilter(filters, outputFilename, userOptions);
        backendOptions = backendOptions || {};

        options = options.concat(this.optionsForBackend(backendOptions, outputFilename));

        if (this.compiler.options) {
            options = options.concat(utils.splitArguments(this.compiler.options));
        }

        if (this.compiler.supportsOptOutput && backendOptions.produceOptInfo) {
            options = options.concat(this.compiler.optArg);
        }

        const libIncludes = this.getIncludeArguments(libraries);
        const libOptions = this.getLibraryOptions(libraries);
        let libLinks = [];
        let libPaths = [];
        let staticLibLinks = [];

        if (filters.binary) {
            libLinks = this.getSharedLibraryLinks(libraries);
            libPaths = this.getSharedLibraryPathsAsArguments(libraries);
            staticLibLinks = this.getStaticLibraryLinks(libraries);
        }

        userOptions = this.filterUserOptions(userOptions) || [];
        return this.orderArguments(
            options,
            inputFilename,
            libIncludes,
            libOptions,
            libPaths,
            libLinks,
            userOptions,
            staticLibLinks,
        );
    }

    filterUserOptions(userOptions) {
        return userOptions;
    }

    async generateAST(inputFilename, options) {
        // These options make Clang produce an AST dump
        const newOptions = _.filter(options, option => option !== '-fcolor-diagnostics').concat([
            '-Xclang',
            '-ast-dump',
            '-fsyntax-only',
        ]);

        const execOptions = this.getDefaultExecOptions();
        // A higher max output is needed for when the user includes headers
        execOptions.maxOutput = 1024 * 1024 * 1024;

        return this.llvmAst.processAst(
            await this.runCompiler(this.compiler.exe, newOptions, this.filename(inputFilename), execOptions),
        );
    }

    async generatePP(inputFilename, compilerOptions, rawPpOptions) {
        // -E to dump preprocessor output, remove -o so it is dumped to stdout
        compilerOptions = compilerOptions.concat(['-E']);
        if (compilerOptions.includes('-o')) {
            compilerOptions.splice(compilerOptions.indexOf('-o'), 2);
        }

        let ppOptions = _.extend(
            {
                'filter-headers': false,
                'clang-format': false,
            },
            rawPpOptions,
        );

        const execOptions = this.getDefaultExecOptions();
        // A higher max output is needed for when the user includes headers
        execOptions.maxOutput = 1024 * 1024 * 1024;
        let result = await this.runCompilerRawOutput(
            this.compiler.exe,
            compilerOptions,
            this.filename(inputFilename),
            execOptions,
        );
        let output = result.stdout;

        let numberOfLinesFiltered = 0;
        if (ppOptions['filter-headers']) {
            [numberOfLinesFiltered, output] = this.filterPP(output);
        }
        if (ppOptions['clang-format']) {
            output = await this.applyClangFormat(output);
        }

        return {
            numberOfLinesFiltered,
            output: output,
        };
    }

    filterPP(stdout) {
        // Every compiler except Chibicc, as far as I've tested, outputs these line annotations
        // Compiler test: https://godbolt.org/z/K7Pncjs4o
        // Matching things like:
        // # 4 "/app/example.cpp"
        // # 11 "/usr/include/x86_64-linux-gnu/gnu/stubs.h" 2 3 4
        // #line 1816 "C:/WinSdk/Include/10.0.18362.0/ucrt\\corecrt.h"
        // # 13 "" 3
        // regex test cases: https://regex101.com/r/9dOsUI/1
        let lines = stdout.split('\n');
        const ppLineRe = /^\s*#\s*(?:line)?\s*\d+\s*"((?:\\"|[^"])*)"/i;
        let isInSourceRegion = true;
        let numberOfLinesFiltered = 0;
        let filteredLines = [];
        for (const line of lines) {
            let match = line.match(ppLineRe);
            if (match === null) {
                if (isInSourceRegion) {
                    filteredLines.push(line);
                } else {
                    numberOfLinesFiltered++;
                }
            } else {
                let path = match[1];
                if (
                    path.trim() === '' ||
                    path === '<source>' ||
                    path === '<stdin>' ||
                    path.endsWith('.c') ||
                    path.endsWith('.cpp')
                ) {
                    isInSourceRegion = true;
                } else {
                    isInSourceRegion = false;
                }
                numberOfLinesFiltered++;
            }
        }
        return [numberOfLinesFiltered, filteredLines.join('\n')];
    }

    async applyClangFormat(output) {
        // Currently hard-coding llvm style
        try {
            let [stdout, stderr] = await this.env.formatHandler.internalFormat('clangformat', 'LLVM', output);
            if (stderr) {
                stdout += '\n/* clang-format stderr:\n' + stderr.trim() + '\n*/';
            }
            return stdout;
        } catch (err) {
            logger.error('Internal formatter error', {err});
            return '/* <Error while running clang-format> */\n\n' + output;
        }
    }

    async generateIR(inputFilename, options, filters) {
        // These options make Clang produce an IR
        const newOptions = _.filter(options, option => option !== '-fcolor-diagnostics').concat(this.compiler.irArg);

        const execOptions = this.getDefaultExecOptions();
        // A higher max output is needed for when the user includes headers
        execOptions.maxOutput = 1024 * 1024 * 1024;

        const output = await this.runCompiler(this.compiler.exe, newOptions, this.filename(inputFilename), execOptions);
        if (output.code !== 0) {
            return [{text: 'Failed to run compiler to get IR code'}];
        }
        const ir = await this.processIrOutput(output, filters);
        return ir.asm;
    }

    async processIrOutput(output, filters) {
        const irPath = this.getIrOutputFilename(output.inputFilename);
        if (await fs.pathExists(irPath)) {
            const output = await fs.readFile(irPath, 'utf-8');
            // uses same filters as main compiler
            return this.llvmIr.process(output, filters);
        }
        return {
            asm: [{text: 'Internal error; unable to open output path'}],
            labelDefinitions: {},
        };
    }

    getRustMacroExpansionOutputFilename(inputFilename) {
        return inputFilename.replace(path.extname(inputFilename), '.expanded.rs');
    }

    getRustHirOutputFilename(inputFilename) {
        return inputFilename.replace(path.extname(inputFilename), '.hir');
    }

    getRustMirOutputFilename(outputFilename) {
        return outputFilename.replace(path.extname(outputFilename), '.mir');
    }

    getHaskellCoreOutputFilename(inputFilename) {
        return inputFilename.replace(path.extname(inputFilename), '.dump-simpl');
    }

    getHaskellStgOutputFilename(inputFilename) {
        return inputFilename.replace(path.extname(inputFilename), '.dump-stg-final');
    }

    getHaskellCmmOutputFilename(inputFilename) {
        return inputFilename.replace(path.extname(inputFilename), '.dump-cmm');
    }

    // Currently called for getting macro expansion and HIR.
    // It returns the content of the output file created after using -Z unpretty=<unprettyOpt>.
    // The outputFriendlyName is a free form string used in case of error.
    async generateRustUnprettyOutput(inputFilename, options, unprettyOpt, outputFilename, outputFriendlyName) {
        const execOptions = this.getDefaultExecOptions();

        const rustcOptions = [...options];
        rustcOptions.splice(options.indexOf('-o', 2));
        rustcOptions.push(inputFilename, '-o', outputFilename, `-Zunpretty=${unprettyOpt}`);

        const output = await this.runCompiler(this.compiler.exe, rustcOptions, inputFilename, execOptions);
        if (output.code !== 0) {
            return [{text: `Failed to run compiler to get Rust ${outputFriendlyName}`}];
        }
        if (await fs.exists(outputFilename)) {
            const content = await fs.readFile(outputFilename, 'utf-8');
            return content.split('\n').map(line => ({
                text: line,
            }));
        }
        return [{text: 'Internal error; unable to open output path'}];
    }

    async generateRustMacroExpansion(inputFilename, options) {
        const macroExpPath = this.getRustMacroExpansionOutputFilename(inputFilename);
        return this.generateRustUnprettyOutput(inputFilename, options, 'expanded', macroExpPath, 'Macro Expansion');
    }

    async generateRustHir(inputFilename, options) {
        const hirPath = this.getRustHirOutputFilename(inputFilename);
        return this.generateRustUnprettyOutput(inputFilename, options, 'hir-tree', hirPath, 'HIR');
    }

    async processRustMirOutput(outputFilename, output) {
        const mirPath = this.getRustMirOutputFilename(outputFilename);
        if (output.code !== 0) {
            return [{text: 'Failed to run compiler to get Rust MIR'}];
        }
        if (await fs.exists(mirPath)) {
            const content = await fs.readFile(mirPath, 'utf-8');
            return content.split('\n').map(line => ({
                text: line,
            }));
        }
        return [{text: 'Internal error; unable to open output path'}];
    }

    async processHaskellExtraOutput(outpath, output) {
        if (output.code !== 0) {
            return [{text: 'Failed to run compiler to get Haskell Core'}];
        }
        if (await fs.exists(outpath)) {
            const content = await fs.readFile(outpath, 'utf-8');
            // output file starts with
            //
            // ==================== <HEADER> ====================
            //
            // we want to drop this to make the output nicer
            return content
                .split('\n')
                .slice(3)
                .map(line => ({
                    text: line,
                }));
        }
        return [{text: 'Internal error; unable to open output path'}];
    }

    getIrOutputFilename(inputFilename) {
        return inputFilename.replace(path.extname(inputFilename), '.ll');
    }

    getOutputFilename(dirPath, outputFilebase, key) {
        let filename;
        if (key && key.backendOptions && key.backendOptions.customOutputFilename) {
            filename = key.backendOptions.customOutputFilename;
        } else {
            filename = `${outputFilebase}.s`;
        }

        if (dirPath) {
            return path.join(dirPath, filename);
        } else {
            return filename;
        }
    }

    getExecutableFilename(dirPath, outputFilebase, key) {
        return this.getOutputFilename(dirPath, outputFilebase, key);
    }

    async processGnatDebugOutput(inputFilename, result) {
        const contentDebugExpanded = [];
        const contentDebugTree = [];
        const keep_stdout = [];

        // stdout layout:
        //
        // ----- start
        // everything here stays
        // ... in stdout
        // ... until :
        // Source recreated from tree... <-\
        // everything here is              |
        // ... sent in expanded            | this is optionnal
        // ... pane... until :           <-/
        // Tree created for ...          <-\
        // everything after is             | this is optionnal
        // ... sent in Tree pane         <-/
        // ----- EOF
        const startOfExpandedCode = /^Source recreated from tree/;
        const startOfTree = /^Tree created for/;

        let isInExpandedCode = false;
        let isInTree = false;

        for (const obj of Object.values(result.stdout)) {
            if (!isInExpandedCode && startOfExpandedCode.test(obj.text)) {
                isInExpandedCode = true;
                isInTree = false;
            }

            if (!isInTree && startOfTree.test(obj.text)) {
                isInExpandedCode = false;
                isInTree = true;
            }

            if (isInExpandedCode) {
                contentDebugExpanded.push(obj);
            } else if (isInTree) {
                contentDebugTree.push(obj);
            } else {
                keep_stdout.push(obj);
            }
        }

        // Do not check compiler result before looking for expanded code. The
        // compiler may exit with an error after the emission. This dump is also
        // very usefull to debug error message.

        if (contentDebugExpanded.length === 0)
            if (result.code !== 0) {
                contentDebugExpanded.push({text: 'GNAT exited with an error and did not create the expanded code'});
            } else {
                contentDebugExpanded.push({
                    text: 'GNAT exited successfully but the expanded code is missing, something is wrong',
                });
            }

        if (contentDebugTree.length === 0)
            if (result.code !== 0) {
                contentDebugTree.push({text: 'GNAT exited with an error and did not create the Tree'});
            } else {
                contentDebugTree.push({text: 'GNAT exited successfully but the Tree is missing, something is wrong'});
            }

        return {
            stdout: keep_stdout,
            tree: contentDebugTree,
            expandedcode: contentDebugExpanded,
        };
    }

    /**
     * @returns {{filename_suffix: string, name: string, command_prefix: string}}
     * `filename_suffix`: dump file name suffix if GCC default dump name is used
     *
     * `name`: the name to be displayed in the UI
     *
     * `command_prefix`: command prefix to be used in case this dump is to be
     *  created using a targeted option (eg. -fdump-rtl-expand)
     */
    fromInternalGccDumpName(internalDumpName, selectedPasses) {
        if (!selectedPasses) selectedPasses = ['ipa', 'tree', 'rtl'];

        const internalNameRe = new RegExp('^\\s*(' + selectedPasses.join('|') + ')-([\\w_-]+).*ON$');
        const match = internalDumpName.match(internalNameRe);
        if (match)
            return {
                filename_suffix: `${match[1][0]}.${match[2]}`,
                name: match[2] + ' (' + match[1] + ')',
                command_prefix: `-fdump-${match[1]}-${match[2]}`,
            };
        else return null;
    }

    async checkOutputFileAndDoPostProcess(asmResult, outputFilename, filters) {
        try {
            const stat = await fs.stat(outputFilename);
            asmResult.asmSize = stat.size;
        } catch (e) {
            // Ignore errors
        }
        return this.postProcess(asmResult, outputFilename, filters);
    }

    runToolsOfType(tools, type, compilationInfo) {
        let tooling = [];
        if (tools) {
            for (const tool of tools) {
                const matches = this.possibleTools.find(possibleTool => {
                    return possibleTool.getId() === tool.id && possibleTool.getType() === type;
                });

                if (matches) {
                    const toolPromise = matches.runTool(
                        compilationInfo,
                        compilationInfo.inputFilename,
                        tool.args,
                        tool.stdin,
                        this.supportedLibraries,
                    );
                    tooling.push(toolPromise);
                }
            }
        }

        return tooling;
    }

    buildExecutable(compiler, options, inputFilename, execOptions) {
        // default implementation, but should be overridden by compilers
        return this.runCompiler(compiler, options, inputFilename, execOptions);
    }

    async getRequiredLibraryVersions(libraries) {
        const libraryDetails = {};
        _.each(libraries, selectedLib => {
            const foundVersion = this.findLibVersion(selectedLib);
            if (foundVersion) libraryDetails[selectedLib.id] = foundVersion;
        });
        return libraryDetails;
    }

    async setupBuildEnvironment(key, dirPath) {
        if (this.buildenvsetup) {
            const libraryDetails = await this.getRequiredLibraryVersions(key.libraries);
            return this.buildenvsetup.setup(key, dirPath, libraryDetails);
        }
    }

    async writeMultipleFiles(files, dirPath) {
        const filesToWrite = [];

        for (let file of files) {
            if (!file.filename) throw new Error('One of more files do not have a filename');

            const fullpath = this.getExtraFilepath(dirPath, file.filename);
            filesToWrite.push(fs.outputFile(fullpath, file.contents));
        }

        return Promise.all(filesToWrite);
    }

    async writeAllFiles(dirPath, source, files, filters) {
        if (!source) throw new Error(`File ${this.compileFilename} has no content or file is missing`);

        const inputFilename = path.join(dirPath, this.compileFilename);
        await fs.writeFile(inputFilename, source);

        if (files && files.length > 0) {
            filters.dontMaskFilenames = true;

            await this.writeMultipleFiles(files, dirPath);
        }

        return {
            inputFilename,
        };
    }

    async writeAllFilesCMake(dirPath, source, files, filters) {
        if (!source) throw new Error('File CMakeLists.txt has no content or file is missing');

        const inputFilename = path.join(dirPath, 'CMakeLists.txt');
        await fs.writeFile(inputFilename, source);

        if (files && files.length > 0) {
            filters.dontMaskFilenames = true;

            await this.writeMultipleFiles(files, dirPath);
        }

        return {
            inputFilename,
        };
    }

    async buildExecutableInFolder(key, dirPath) {
        const buildEnvironment = this.setupBuildEnvironment(key, dirPath);

        const writeSummary = await this.writeAllFiles(dirPath, key.source, key.files, key.filters);
        const inputFilename = writeSummary.inputFilename;

        const outputFilename = this.getExecutableFilename(dirPath, this.outputFilebase, key);

        const buildFilters = Object.assign({}, key.filters);
        buildFilters.binary = true;
        buildFilters.execute = true;

        const compilerArguments = _.compact(
            this.prepareArguments(
                key.options,
                buildFilters,
                key.backendOptions,
                inputFilename,
                outputFilename,
                key.libraries,
            ),
        );

        const execOptions = this.getDefaultExecOptions();
        execOptions.ldPath = this.getSharedLibraryPathsAsLdLibraryPaths(key.libraries);

        const downloads = await buildEnvironment;
        const result = await this.buildExecutable(key.compiler.exe, compilerArguments, inputFilename, execOptions);

        result.downloads = downloads;

        result.executableFilename = outputFilename;
        result.compilationOptions = compilerArguments;
        return result;
    }

    async getOrBuildExecutable(key) {
        const dirPath = await this.newTempDir();

        const buildResults = await this.loadPackageWithExecutable(key, dirPath);
        if (buildResults) return buildResults;

        let compilationResult;
        try {
            compilationResult = await this.buildExecutableInFolder(key, dirPath);
            if (compilationResult.code !== 0) {
                return compilationResult;
            }
        } catch (e) {
            return this.handleUserError(e, dirPath);
        }

        await this.storePackageWithExecutable(key, dirPath, compilationResult);

        if (!compilationResult.dirPath) {
            compilationResult.dirPath = dirPath;
        }

        return compilationResult;
    }

    async loadPackageWithExecutable(key, dirPath) {
        const compilationResultFilename = 'compilation-result.json';
        try {
            const startTime = process.hrtime.bigint();
            const outputFilename = await this.env.executableGet(key, dirPath);
            if (outputFilename) {
                logger.debug(`Using cached package ${outputFilename}`);
                await this.packager.unpack(outputFilename, dirPath);
                const buildResults = JSON.parse(await fs.readFile(path.join(dirPath, compilationResultFilename)));
                const endTime = process.hrtime.bigint();

                let inputFilename = path.join(dirPath, this.compileFilename);
                if (buildResults.inputFilename) {
                    inputFilename = path.join(dirPath, path.basename(buildResults.inputFilename));
                }

                return Object.assign({}, buildResults, {
                    code: 0,
                    inputFilename: inputFilename,
                    dirPath: dirPath,
                    executableFilename: this.getExecutableFilename(dirPath, this.outputFilebase, key),
                    packageDownloadAndUnzipTime: ((endTime - startTime) / BigInt(1000000)).toString(),
                });
            }
            logger.debug('Tried to get executable from cache, but got a cache miss');
        } catch (err) {
            logger.error('Tried to get executable from cache, but got an error:', {err});
        }
        return false;
    }

    async storePackageWithExecutable(key, dirPath, compilationResult) {
        const compilationResultFilename = 'compilation-result.json';

        const packDir = await this.newTempDir();
        const packagedFile = path.join(packDir, 'package.tgz');
        try {
            await fs.writeFile(path.join(dirPath, compilationResultFilename), JSON.stringify(compilationResult));
            await this.packager.package(dirPath, packagedFile);
            await this.env.executablePut(key, packagedFile);
        } catch (err) {
            logger.error('Caught an error trying to put to cache: ', {err});
        } finally {
            fs.remove(packDir);
        }
    }

    runExecutable(executable, executeParameters, homeDir) {
        const maxExecOutputSize = this.env.ceProps('max-executable-output-size', 32 * 1024);
        // Hardcoded fix for #2339. Ideally I'd have a config option for this, but for now this is plenty good enough.
        executeParameters.env = {
            ASAN_OPTIONS: 'color=always',
            UBSAN_OPTIONS: 'color=always',
            MSAN_OPTIONS: 'color=always',
            LSAN_OPTIONS: 'color=always',
            ...executeParameters.env,
        };
        if (this.compiler.executionWrapper) {
            executeParameters.args.unshift(executable);
            executable = this.compiler.executionWrapper;
        }
        return this.execBinary(executable, maxExecOutputSize, executeParameters, homeDir);
    }

    async handleInterpreting(key, executeParameters) {
        const source = key.source;
        const dirPath = await this.newTempDir();
        const outputFilename = this.getExecutableFilename(dirPath, this.outputFilebase);
        await fs.writeFile(outputFilename, source);
        executeParameters.args.unshift(outputFilename);
        const result = await this.runExecutable(this.compiler.exe, executeParameters, dirPath);
        result.didExecute = true;
        result.buildResult = {code: 0};
        return result;
    }

    async handleExecution(key, executeParameters) {
        if (this.compiler.interpreted) return this.handleInterpreting(key, executeParameters);
        const buildResult = await this.getOrBuildExecutable(key);
        if (buildResult.code !== 0) {
            return {
                code: -1,
                didExecute: false,
                buildResult,
                stderr: [{text: 'Build failed'}],
                stdout: [],
            };
        } else {
            if (!(await utils.fileExists(buildResult.executableFilename))) {
                const verboseResult = {
                    code: -1,
                    didExecute: false,
                    buildResult,
                    stderr: [{text: 'Executable not found'}],
                    stdout: [],
                };

                verboseResult.buildResult.stderr.push({text: 'Compiler did not produce an executable'});

                return verboseResult;
            }
        }

        if (!this.compiler.supportsExecute) {
            return {
                code: -1,
                didExecute: false,
                buildResult,
                stderr: [{text: 'Compiler does not support execution'}],
                stdout: [],
            };
        }

        executeParameters.ldPath = this.getSharedLibraryPathsAsLdLibraryPathsForExecution(key.libraries);
        const result = await this.runExecutable(buildResult.executableFilename, executeParameters, buildResult.dirPath);
        result.didExecute = true;
        result.buildResult = buildResult;
        return result;
    }

    getCacheKey(source, options, backendOptions, filters, tools, libraries, files) {
        return {compiler: this.compiler, source, options, backendOptions, filters, tools, libraries, files};
    }

    getCmakeCacheKey(key, files) {
        const cacheKey = Object.assign({}, key);
        cacheKey.compiler = this.compiler;
        cacheKey.files = files;
        cacheKey.api = 'cmake';

        if (cacheKey.filters) delete cacheKey.filters.execute;
        delete cacheKey.executionParameters;
        delete cacheKey.tools;

        return cacheKey;
    }

    getCompilationInfo(key, result, customBuildPath) {
        const compilationinfo = Object.assign({}, key, result);
        compilationinfo.outputFilename = this.getOutputFilename(
            customBuildPath || result.dirPath,
            this.outputFilebase,
            key,
        );
        compilationinfo.executableFilename = this.getExecutableFilename(
            customBuildPath || result.dirPath,
            this.outputFilebase,
            key,
        );
        compilationinfo.asmParser = this.asm;
        return compilationinfo;
    }

    tryAutodetectLibraries(libsAndOptions) {
        const linkFlag = this.compiler.linkFlag || '-l';

        const detectedLibs = [];
        const foundlibOptions = [];
        _.each(libsAndOptions.options, option => {
            if (option.indexOf(linkFlag) === 0) {
                const libVersion = this.findAutodetectStaticLibLink(option.substr(linkFlag.length).trim());
                if (libVersion) {
                    foundlibOptions.push(option);
                    detectedLibs.push(libVersion);
                }
            }
        });

        if (detectedLibs.length > 0) {
            libsAndOptions.options = _.filter(libsAndOptions.options, option => !foundlibOptions.includes(option));
            libsAndOptions.libraries = _.union(libsAndOptions.libraries, detectedLibs);

            return true;
        } else {
            return false;
        }
    }

    async doCompilation(inputFilename, dirPath, key, options, filters, backendOptions, libraries, tools) {
        let buildEnvironment = Promise.resolve();
        if (filters.binary) {
            buildEnvironment = this.setupBuildEnvironment(key, dirPath);
        }

        const inputFilenameSafe = this.filename(inputFilename);

        const outputFilename = this.getOutputFilename(dirPath, this.outputFilebase, key);

        options = _.compact(
            this.prepareArguments(options, filters, backendOptions, inputFilename, outputFilename, libraries),
        );

        const execOptions = this.getDefaultExecOptions();
        execOptions.ldPath = this.getSharedLibraryPathsAsLdLibraryPaths([]);

        const makeAst = backendOptions.produceAst && this.compiler.supportsAstView;
        const makePp = typeof backendOptions.producePp === 'object' && this.compiler.supportsPpView;
        const makeGnatDebug = backendOptions.produceGnatDebug && this.compiler.supportsGnatDebugViews;
        const makeGnatDebugTree = backendOptions.produceGnatDebugTree && this.compiler.supportsGnatDebugViews;
        const makeIr = backendOptions.produceIr && this.compiler.supportsIrView;
        const makeRustMir = backendOptions.produceRustMir && this.compiler.supportsRustMirView;
        const makeRustMacroExp = backendOptions.produceRustMacroExp && this.compiler.supportsRustMacroExpView;
        const makeRustHir = backendOptions.produceRustHir && this.compiler.supportsRustHirView;
        const makeHaskellCore = backendOptions.produceHaskellCore && this.compiler.supportsHaskellCoreView;
        const makeHaskellStg = backendOptions.produceHaskellStg && this.compiler.supportsHaskellStgView;
        const makeHaskellCmm = backendOptions.produceHaskellCmm && this.compiler.supportsHaskellCmmView;
        const makeGccDump =
            backendOptions.produceGccDump && backendOptions.produceGccDump.opened && this.compiler.supportsGccDump;

        const downloads = await buildEnvironment;
        const [asmResult, astResult, ppResult, irResult, rustHirResult, rustMacroExpResult, toolsResult] =
            await Promise.all([
                this.runCompiler(this.compiler.exe, options, inputFilenameSafe, execOptions),
                makeAst ? this.generateAST(inputFilename, options) : '',
                makePp ? this.generatePP(inputFilename, options, backendOptions.producePp) : '',
                makeIr ? this.generateIR(inputFilename, options, filters) : '',
                makeRustHir ? this.generateRustHir(inputFilename, options) : '',
                makeRustMacroExp ? this.generateRustMacroExpansion(inputFilename, options) : '',
                Promise.all(
                    this.runToolsOfType(
                        tools,
                        'independent',
                        this.getCompilationInfo(key, {
                            inputFilename,
                            dirPath,
                            outputFilename,
                        }),
                    ),
                ),
            ]);

        // GNAT, GCC and rustc can produce their extra output files along
        // with the main compilation command.
        const gnatDebugResults =
            makeGnatDebug || makeGnatDebugTree ? await this.processGnatDebugOutput(inputFilenameSafe, asmResult) : '';

        const gccDumpResult = makeGccDump
            ? await this.processGccDumpOutput(
                  backendOptions.produceGccDump,
                  asmResult,
                  this.compiler.removeEmptyGccDump,
                  outputFilename,
              )
            : '';
        const rustMirResult = makeRustMir ? await this.processRustMirOutput(outputFilename, asmResult) : '';

        const haskellCoreResult = makeHaskellCore
            ? await this.processHaskellExtraOutput(this.getHaskellCoreOutputFilename(inputFilename), asmResult)
            : '';
        const haskellStgResult = makeHaskellStg
            ? await this.processHaskellExtraOutput(this.getHaskellStgOutputFilename(inputFilename), asmResult)
            : '';
        const haskellCmmResult = makeHaskellCmm
            ? await this.processHaskellExtraOutput(this.getHaskellCmmOutputFilename(inputFilename), asmResult)
            : '';

        asmResult.dirPath = dirPath;
        asmResult.compilationOptions = options;
        asmResult.downloads = downloads;
        // Here before the check to ensure dump reports even on failure cases
        if (this.compiler.supportsGccDump && gccDumpResult) {
            asmResult.gccDumpOutput = gccDumpResult;
        }

        if (this.compiler.supportsGnatDebugViews && gnatDebugResults) {
            asmResult.stdout = gnatDebugResults.stdout;

            if (makeGnatDebug && gnatDebugResults.expandedcode.length > 0) {
                asmResult.hasGnatDebugOutput = true;
                asmResult.gnatDebugOutput = gnatDebugResults.expandedcode;
            }
            if (makeGnatDebugTree && gnatDebugResults.tree.length > 0) {
                asmResult.hasGnatDebugTreeOutput = true;
                asmResult.gnatDebugTreeOutput = gnatDebugResults.tree;
            }
        }

        // PP output populated here due to early return in the event of compilation failure
        if (ppResult) {
            asmResult.hasPpOutput = true;
            asmResult.ppOutput = ppResult;
        }

        asmResult.tools = toolsResult;
        if (asmResult.code !== 0) {
            asmResult.asm = '<Compilation failed>';
            return [asmResult];
        }

        if (this.compiler.supportsOptOutput && this.optOutputRequested(options)) {
            const optPath = path.join(dirPath, `${this.outputFilebase}.opt.yaml`);
            if (await fs.pathExists(optPath)) {
                asmResult.hasOptOutput = true;
                asmResult.optPath = optPath;
            }
        }
        if (astResult) {
            asmResult.hasAstOutput = true;
            asmResult.astOutput = astResult;
        }
        if (ppResult) {
            asmResult.hasPpOutput = true;
            asmResult.ppOutput = ppResult;
        }
        if (irResult) {
            asmResult.hasIrOutput = true;
            asmResult.irOutput = irResult;
        }
        if (rustMirResult) {
            asmResult.hasRustMirOutput = true;
            asmResult.rustMirOutput = rustMirResult;
        }
        if (rustMacroExpResult) {
            asmResult.hasRustMacroExpOutput = true;
            asmResult.rustMacroExpOutput = rustMacroExpResult;
        }
        if (rustHirResult) {
            asmResult.hasRustHirOutput = true;
            asmResult.rustHirOutput = rustHirResult;
        }
        if (haskellCoreResult) {
            asmResult.hasHaskellCoreOutput = true;
            asmResult.haskellCoreOutput = haskellCoreResult;
        }
        if (haskellStgResult) {
            asmResult.hasHaskellStgOutput = true;
            asmResult.haskellStgOutput = haskellStgResult;
        }
        if (haskellCmmResult) {
            asmResult.hasHaskellCmmOutput = true;
            asmResult.haskellCmmOutput = haskellCmmResult;
        }

        return this.checkOutputFileAndDoPostProcess(asmResult, outputFilename, filters);
    }

    doTempfolderCleanup(buildResult) {
        if (buildResult.dirPath && !this.delayCleanupTemp) {
            fs.remove(buildResult.dirPath);
        }
        buildResult.dirPath = undefined;
    }

    getCompilerEnvironmentVariables(compilerflags) {
        if (this.lang.id === 'c++') {
            return {...this.cmakeBaseEnv, CXXFLAGS: compilerflags};
        } else if (this.lang.id === 'fortran') {
            return {...this.cmakeBaseEnv, FFLAGS: compilerflags};
        } else {
            return {...this.cmakeBaseEnv, CFLAGS: compilerflags};
        }
    }

    async doBuildstep(command, args, execParams) {
        const result = await this.exec(command, args, execParams);
        result.stdout = utils.parseOutput(result.stdout);
        result.stderr = utils.parseOutput(result.stderr);
        return result;
    }

    handleUserError(error, dirPath) {
        return {
            dirPath,
            okToCache: false,
            code: -1,
            asm: [{text: `<${error.message}>`}],
            stdout: [],
            stderr: [{text: `<${error.message}>`}],
        };
    }

    async doBuildstepAndAddToResult(result, name, command, args, execParams) {
        const stepResult = await this.doBuildstep(command, args, execParams);
        stepResult.step = name;
        logger.debug(name);
        result.buildsteps.push(stepResult);
        return stepResult;
    }

    createCmakeExecParams(execParams, dirPath, libsAndOptions) {
        const cmakeExecParams = Object.assign({}, execParams);

        const libIncludes = this.getIncludeArguments(libsAndOptions.libraries);
        const options = libsAndOptions.options.concat(libIncludes);

        _.extend(cmakeExecParams.env, this.getCompilerEnvironmentVariables(options.join(' ')));

        cmakeExecParams.env.LD_LIBRARY_PATH = dirPath;

        // todo: if we don't use nsjail, the path should not be /app but dirPath
        const libPaths = this.getSharedLibraryPathsAsArguments(libsAndOptions.libraries, '/app');
        cmakeExecParams.env.LDFLAGS = libPaths.join(' ');

        return cmakeExecParams;
    }

    createLibsAndOptions(key) {
        const libsAndOptions = {libraries: key.libraries, options: key.options};
        if (this.tryAutodetectLibraries(libsAndOptions)) {
            key.libraries = libsAndOptions.libraries;
            key.options = libsAndOptions.options;
        }
        return libsAndOptions;
    }

    async cmake(files, key) {
        // key = {source, options, backendOptions, filters, bypassCache, tools, executionParameters, libraries};

        if (!this.compiler.supportsBinary) {
            const errorResult = {
                code: -1,
                didExecute: false,
                stderr: [],
                stdout: [],
            };

            errorResult.stderr.push({text: 'Compiler does not support compiling to binaries'});
            return errorResult;
        }

        _.defaults(key.filters, this.getDefaultFilters());
        key.filters.binary = true;
        key.filters.dontMaskFilenames = true;

        const libsAndOptions = this.createLibsAndOptions(key);

        const doExecute = key.filters.execute;
        const executeParameters = {
            ldPath: this.getSharedLibraryPathsAsLdLibraryPaths(key.libraries),
            args: key.executionParameters.args || [],
            stdin: key.executionParameters.stdin || '',
        };

        const cacheKey = this.getCmakeCacheKey(key, files);

        const dirPath = await this.newTempDir();

        const outputFilename = this.getExecutableFilename(path.join(dirPath, 'build'), this.outputFilebase, key);

        let fullResult = await this.loadPackageWithExecutable(cacheKey, dirPath);
        if (!fullResult) {
            let writeSummary;
            try {
                writeSummary = await this.writeAllFilesCMake(dirPath, cacheKey.source, files, cacheKey.filters);
            } catch (e) {
                return this.handleUserError(e, dirPath);
            }

            const execParams = this.getDefaultExecOptions();
            execParams.appHome = dirPath;
            execParams.customCwd = path.join(dirPath, 'build');

            await fs.mkdir(execParams.customCwd);

            const makeExecParams = this.createCmakeExecParams(execParams, dirPath, libsAndOptions);

            fullResult = {
                buildsteps: [],
                inputFilename: writeSummary.inputFilename,
            };

            fullResult.downloads = await this.setupBuildEnvironment(cacheKey, dirPath);

            let toolchainparam = '';
            if (this.toolchainPath) {
                toolchainparam = `-DCMAKE_CXX_COMPILER_EXTERNAL_TOOLCHAIN=${this.toolchainPath}`;
            }

            const cmakeArgs = utils.splitArguments(key.backendOptions.cmakeArgs);
            const fullArgs = [toolchainparam, ...cmakeArgs, '..'];

            const cmakeStepResult = await this.doBuildstepAndAddToResult(
                fullResult,
                'cmake',
                this.env.ceProps('cmake'),
                fullArgs,
                makeExecParams,
            );

            if (cmakeStepResult.code !== 0) {
                fullResult.result = {
                    dirPath,
                    okToCache: false,
                    code: cmakeStepResult.code,
                    asm: [{text: '<Build failed>'}],
                };
                return fullResult;
            }

            const makeStepResult = await this.doBuildstepAndAddToResult(
                fullResult,
                'make',
                this.env.ceProps('make'),
                [],
                execParams,
            );

            if (makeStepResult.code !== 0) {
                fullResult.result = {
                    dirPath,
                    okToCache: false,
                    code: makeStepResult.code,
                    asm: [{text: '<Build failed>'}],
                };
                return fullResult;
            }

            fullResult.result = {
                dirPath,
                okToCache: true,
            };

            const [asmResult] = await this.checkOutputFileAndDoPostProcess(
                fullResult.result,
                outputFilename,
                cacheKey.filters,
            );
            fullResult.result = asmResult;

            if (this.lang.id === 'c++') {
                fullResult.result.compilationOptions = makeExecParams.env.CXXFLAGS.split(' ');
            } else if (this.lang.id === 'fortran') {
                fullResult.result.compilationOptions = makeExecParams.env.FFLAGS.split(' ');
            } else {
                fullResult.result.compilationOptions = makeExecParams.env.CFLAGS.split(' ');
            }

            fullResult.code = 0;
            _.each(fullResult.buildsteps, function (step) {
                fullResult.code += step.code;
            });

            await this.storePackageWithExecutable(cacheKey, dirPath, fullResult);
        } else {
            fullResult.fetchedFromCache = true;

            delete fullResult.inputFilename;
            delete fullResult.executableFilename;
            delete fullResult.dirPath;
        }

        fullResult.result.dirPath = dirPath;

        if (this.compiler.supportsExecute && doExecute) {
            fullResult.execResult = await this.runExecutable(outputFilename, executeParameters, dirPath);
            fullResult.didExecute = true;
        }

        const optOutput = undefined;
        await this.afterCompilation(
            fullResult.result,
            false,
            cacheKey,
            [],
            key.tools,
            cacheKey.backendOptions,
            cacheKey.filters,
            libsAndOptions.options,
            optOutput,
            path.join(dirPath, 'build'),
        );

        delete fullResult.result.dirPath;

        return fullResult;
    }

    getExtraFilepath(dirPath, filename) {
        // note: it's vitally important that the resulting path does not escape dirPath
        //       (filename is user input and thus unsafe)

        const joined = path.join(dirPath, filename);
        const normalized = path.normalize(joined);
        if (process.platform === 'win32') {
            if (!normalized.replace(/\\/g, '/').startsWith(dirPath.replace(/\\/g, '/'))) {
                throw new Error('Invalid filename');
            }
        } else {
            if (!normalized.startsWith(dirPath)) throw new Error('Invalid filename');
        }
        return normalized;
    }

    async compile(source, options, backendOptions, filters, bypassCache, tools, executionParameters, libraries, files) {
        const optionsError = this.checkOptions(options);
        if (optionsError) throw optionsError;
        const sourceError = this.checkSource(source);
        if (sourceError) throw sourceError;

        const libsAndOptions = {libraries, options};
        if (this.tryAutodetectLibraries(libsAndOptions)) {
            libraries = libsAndOptions.libraries;
            options = libsAndOptions.options;
        }

        // Don't run binary for unsupported compilers, even if we're asked.
        if (filters.binary && !this.compiler.supportsBinary) {
            delete filters.binary;
        }

        // For C/C++ turn off filters when compiling with -E
        // This is done for all compilers. Not every compiler handles -E the same but they all use
        // it for preprocessor output.
        if ((this.compiler.lang === 'c++' || this.compiler.lang === 'c') && options.includes('-E')) {
            for (let key in filters) {
                filters[key] = false;
            }
        }

        const executeParameters = {
            args: executionParameters.args || [],
            stdin: executionParameters.stdin || '',
        };
        const key = this.getCacheKey(source, options, backendOptions, filters, tools, libraries, files);

        const doExecute = filters.execute;
        filters = Object.assign({}, filters);
        filters.execute = false;

        if (!bypassCache) {
            const cacheRetreiveTimeStart = process.hrtime.bigint();
            const result = await this.env.cacheGet(key);
            if (result) {
                const cacheRetreiveTimeEnd = process.hrtime.bigint();
                result.retreivedFromCacheTime = (
                    (cacheRetreiveTimeEnd - cacheRetreiveTimeStart) /
                    BigInt(1000000)
                ).toString();
                result.retreivedFromCache = true;
                if (doExecute) {
                    result.execResult = await this.env.enqueue(async () => {
                        return this.handleExecution(key, executeParameters);
                    });

                    if (result.execResult && result.execResult.buildResult) {
                        this.doTempfolderCleanup(result.execResult.buildResult);
                    }
                }
                return result;
            }
        }

        return this.env.enqueue(async () => {
            source = this.preProcess(source, filters);

            if (backendOptions.executorRequest) {
                const execResult = await this.handleExecution(key, executeParameters);
                if (execResult && execResult.buildResult) {
                    this.doTempfolderCleanup(execResult.buildResult);
                }
                return execResult;
            }

            const dirPath = await this.newTempDir();

            let writeSummary;
            try {
                writeSummary = await this.writeAllFiles(dirPath, source, files, filters);
            } catch (e) {
                return this.handleUserError(e, dirPath);
            }
            const inputFilename = writeSummary.inputFilename;

            const [result, optOutput] = await this.doCompilation(
                inputFilename,
                dirPath,
                key,
                options,
                filters,
                backendOptions,
                libraries,
                tools,
            );

            return await this.afterCompilation(
                result,
                doExecute,
                key,
                executeParameters,
                tools,
                backendOptions,
                filters,
                options,
                optOutput,
            );
        });
    }

    async afterCompilation(
        result,
        doExecute,
        key,
        executeParameters,
        tools,
        backendOptions,
        filters,
        options,
        optOutput,
        customBuildPath,
    ) {
        // Start the execution as soon as we can, but only await it at the end.
        const execPromise = doExecute ? this.handleExecution(key, executeParameters) : null;

        if (result.hasOptOutput) {
            delete result.optPath;
            result.optOutput = optOutput;
        }
        result.tools = _.union(
            result.tools,
            await Promise.all(
                this.runToolsOfType(tools, 'postcompilation', this.getCompilationInfo(key, result, customBuildPath)),
            ),
        );

        result = this.extractDeviceCode(result, filters);

        this.doTempfolderCleanup(result);
        if (result.buildResult) {
            this.doTempfolderCleanup(result.buildResult);
        }

        if (!backendOptions.skipAsm) {
            if (!result.externalParserUsed) {
                if (result.okToCache) {
                    const res = this.processAsm(result, filters, options);
                    result.asm = res.asm;
                    result.labelDefinitions = res.labelDefinitions;
                    result.parsingTime = res.parsingTime;
                    result.filteredCount = res.filteredCount;
                } else {
                    result.asm = [{text: result.asm}];
                }
            }
            // TODO rephrase this so we don't need to reassign
            result = filters.demangle ? await this.postProcessAsm(result, filters) : result;
            if (this.compiler.supportsCfg && backendOptions.produceCfg) {
                if (!options.includes('-emit-llvm')) {
                    result.cfg = cfg.generateStructure(this.compiler.compilerType, this.compiler.version, result.asm);
                } else {
                    // for now do not generate a cfg for llvm ir
                    result.cfg = {};
                }
            }
        } else {
            result.asm = [];
        }

        if (!backendOptions.skipPopArgs) result.popularArguments = this.possibleArguments.getPopularArguments(options);

        if (result.okToCache) {
            await this.env.cachePut(key, result);
        }

        if (doExecute) {
            result.execResult = await execPromise;

            if (result.execResult.buildResult) {
                this.doTempfolderCleanup(result.execResult.buildResult);
            }
        }
        return result;
    }

    processAsm(result, filters, options) {
        if ((options && options.includes('-emit-llvm')) || this.llvmIr.isLlvmIr(result.asm)) {
            return this.llvmIr.process(result.asm, filters);
        }

        return this.asm.process(result.asm, filters);
    }

    async postProcessAsm(result) {
        if (!result.okToCache || !this.demanglerClass || !result.asm) return result;
        const demangler = new this.demanglerClass(this.compiler.demangler, this);

        return demangler.process(result);
    }

    async processOptOutput(optPath) {
        const output = [];

        const optStream = fs
            .createReadStream(optPath, {encoding: 'utf-8'})
            .pipe(new compilerOptInfo.LLVMOptTransformer());

        for await (const opt of optStream) {
            if (opt.DebugLoc && opt.DebugLoc.File && opt.DebugLoc.File.includes(this.compileFilename)) {
                output.push(opt);
            }
        }

        if (this.compiler.demangler) {
            const result = JSON.stringify(output, null, 4);
            try {
                const demangleResult = await this.exec(this.compiler.demangler, ['-n', '-p'], {input: result});
                return JSON.parse(demangleResult.stdout);
            } catch (exception) {
                // swallow exception and return non-demangled output
                logger.warn(`Caught exception ${exception} during opt demangle parsing`);
            }
        }

        return output;
    }

    couldSupportASTDump(version) {
        const versionRegex = /version (\d+.\d+)/;
        const versionMatch = versionRegex.exec(version);

        if (versionMatch) {
            const versionNum = parseFloat(versionMatch[1]);
            return version.toLowerCase().includes('clang') && versionNum >= 3.3;
        }

        return false;
    }

    isCfgCompiler(compilerVersion) {
        return compilerVersion.includes('clang') || compilerVersion.match(/^([\w-]*-)?g((\+\+)|(cc)|(dc))/g) !== null;
    }

    async processGccDumpOutput(opts, result, removeEmptyPasses, outputFilename) {
        const rootDir = path.dirname(result.inputFilename);

        if (opts.treeDump === false && opts.rtlDump === false && opts.ipaDump === false) {
            return {
                all: [],
                selectedPass: null,
                currentPassOutput: 'Nothing selected for dump:\nselect at least one of Tree/IPA/RTL filter',
                syntaxHighlight: false,
            };
        }

        const output = {
            all: [],
            selectedPass: opts.pass,
            currentPassOutput: '<No pass selected>',
            syntaxHighlight: false,
        };
        const treeDumpsNotInPasses = [];

        const selectedPasses = [];

        if (opts.treeDump) {
            selectedPasses.push('tree');

            // Fake 2 lines as coming from -fdump-passes
            // This allows the insertion of 'gimple' and 'original'
            // tree dumps that are not really part of a tree pass.
            treeDumpsNotInPasses.push(
                [
                    {text: 'tree-original:  ON'},
                    {
                        filename_suffix: 't.original',
                        name: 'original (tree)',
                        command_prefix: '-fdump-tree-original',
                    },
                ],
                [
                    {text: 'tree-gimple:  ON'},
                    {
                        filename_suffix: 't.gimple',
                        name: 'gimple (tree)',
                        command_prefix: '-fdump-tree-gimple',
                    },
                ],
            );
        }

        if (opts.ipaDump) selectedPasses.push('ipa');
        if (opts.rtlDump) selectedPasses.push('rtl');

        // Defaults to a custom file derived from output file name. Works when
        // using the -fdump-tree-foo=FILE variant (!removeEmptyPasses).
        // Will be overriden later if not.
        let dumpFileName = this.getGccDumpFileName(outputFilename);
        let passFound = false;

        const filtered_stderr = [];
        const toRemoveFromStderr = /^\s*((ipa|tree|rtl)-)|(\*)([\w-]+).*(ON|OFF)$/;

        const dumpPassesLines = treeDumpsNotInPasses.concat(
            Object.values(result.stderr).map(x => [x, this.fromInternalGccDumpName(x.text, selectedPasses)]),
        );

        for (const [obj, selectizeObject] of dumpPassesLines) {
            if (selectizeObject) {
                if (opts.pass && opts.pass.name === selectizeObject.name) passFound = true;

                if (removeEmptyPasses) {
                    const f = fs.readdirSync(rootDir).filter(fn => fn.endsWith(selectizeObject.filename_suffix));

                    // pass is enabled, but the dump hasn't produced anything:
                    // don't add it to the drop down menu
                    if (f.length === 0) continue;

                    if (opts.pass && opts.pass.name === selectizeObject.name) dumpFileName = path.join(rootDir, f[0]);
                }

                output.all.push(selectizeObject);
            }

            if (!toRemoveFromStderr.test(obj.text)) {
                filtered_stderr.push(obj);
            }
        }
        result.stderr = filtered_stderr;

        if (opts.pass && passFound) {
            output.currentPassOutput = '';

            if (dumpFileName && (await fs.pathExists(dumpFileName)))
                output.currentPassOutput = await fs.readFile(dumpFileName, 'utf-8');
            // else leave the currentPassOutput empty. Can happen when some
            // UI options are changed and a now disabled pass is still
            // requested.

            if (/^\s*$/.test(output.currentPassOutput)) {
                output.currentPassOutput = `Pass '${opts.pass.name}' was requested
but nothing was dumped. Possible causes are:
 - pass is not valid in this (maybe you changed the compiler options);
 - pass is valid but did not emit anything (eg. it was not executed).`;
            } else {
                output.syntaxHighlight = true;
            }
        }
        return output;
    }

    // eslint-disable-next-line no-unused-vars
    extractDeviceCode(result, filters) {
        return result;
    }

    async execPostProcess(result, postProcesses, outputFilename, maxSize) {
        const postCommand = `cat "${outputFilename}" | ${postProcesses.join(' | ')}`;
        return this.handlePostProcessResult(result, await this.exec('bash', ['-c', postCommand], {maxOutput: maxSize}));
    }

    preProcess(source, filters) {
        if (filters.binary && !this.stubRe.test(source)) {
            source += `\n${this.stubText}\n`;
        }
        return source;
    }

    async postProcess(result, outputFilename, filters) {
        const postProcess = _.compact(this.compiler.postProcess);
        const maxSize = this.env.ceProps('max-asm-size', 64 * 1024 * 1024);
        const optPromise = result.hasOptOutput ? this.processOptOutput(result.optPath) : '';
        const asmPromise =
            filters.binary && this.supportsObjdump()
                ? this.objdump(outputFilename, result, maxSize, filters.intel, filters.demangle, filters)
                : (async () => {
                      if (result.asmSize === undefined) {
                          result.asm = '<No output file>';
                          return result;
                      }
                      if (result.asmSize >= maxSize) {
                          result.asm =
                              '<No output: generated assembly was too large' +
                              ` (${result.asmSize} > ${maxSize} bytes)>`;
                          return result;
                      }
                      if (postProcess.length > 0) {
                          return this.execPostProcess(result, postProcess, outputFilename, maxSize);
                      } else {
                          const contents = await fs.readFile(outputFilename);
                          result.asm = contents.toString();
                          return result;
                      }
                  })();
        return Promise.all([asmPromise, optPromise]);
    }

    handlePostProcessResult(result, postResult) {
        result.asm = postResult.stdout;
        if (postResult.code !== 0) {
            result.asm = `<Error during post processing: ${postResult.code}>`;
            logger.error('Error during post-processing: ', result);
        }
        return result;
    }

    checkOptions(options) {
        const error = this.env.findBadOptions(options);
        if (error.length > 0) return `Bad options: ${error.join(', ')}`;
        return null;
    }

    // This check for arbitrary user-controlled preprocessor inclusions
    // can be circumvented in more than one way. The goal here is to respond
    // to simple attempts with a clear diagnostic; the service still needs to
    // assume that malicious actors can make the compiler open arbitrary files.
    checkSource(source) {
        const re = /^\s*#\s*i(nclude|mport)(_next)?\s+["<]((\.{1,2}|\/)[^">]*)[">]/;
        const failed = [];
        for (const [index, line] of utils.splitLines(source).entries()) {
            if (re.test(line)) {
                failed.push(`<stdin>:${index + 1}:1: no absolute or relative includes please`);
            }
        }
        if (failed.length > 0) return failed.join('\n');
        return null;
    }

    getArgumentParser() {
        let exe = this.compiler.exe.toLowerCase();
        if (exe.includes('clang') || exe.includes('icpx') || exe.includes('icx')) {
            // check this first as "clang++" matches "g++"
            return ClangParser;
        } else if (exe.includes('g++') || exe.includes('gcc')) {
            return GCCParser;
        }
        //there is a lot of code around that makes this assumption.
        //probably not the best thing to do :D
        return GCCParser;
    }

    getVersion() {
        logger.info(`Gathering ${this.compiler.id} version information on ${this.compiler.exe}...`);
        if (this.compiler.explicitVersion) {
            logger.debug(`${this.compiler.id} has forced version output: ${this.compiler.explicitVersion}`);
            return {stdout: [this.compiler.explicitVersion], stderr: [], code: 0};
        }
        const execOptions = this.getDefaultExecOptions();
        const versionFlag = this.compiler.versionFlag || '--version';
        execOptions.timeoutMs = 0; // No timeout for --version. A sort of workaround for slow EFS/NFS on the prod site
        execOptions.ldPath = this.getSharedLibraryPathsAsLdLibraryPaths([]);

        try {
            return this.execCompilerCached(this.compiler.exe, [versionFlag], execOptions);
        } catch (err) {
            logger.error(`Unable to get version for compiler '${this.compiler.exe}' - ${err}`);
            return null;
        }
    }

    initialiseLibraries(clientOptions) {
        this.supportedLibraries = this.getSupportedLibraries(this.compiler.libsArr, clientOptions.libs[this.lang.id]);
    }

    async initialise(mtime, clientOptions, isPrediscovered = false) {
        this.mtime = mtime;

        if (this.buildenvsetup) {
            await this.buildenvsetup.initialise(async (compiler, args, options) => {
                return this.execCompilerCached(compiler, args, options);
            });
        }

        if (this.getRemote()) return this;

        let compiler = this.compiler.exe;
        let version = this.compiler.version || '';
        if (!isPrediscovered) {
            const versionRe = new RegExp(this.compiler.versionRe || '.*', 'i');
            const result = await this.getVersion();
            if (!result) return null;
            if (result.code !== 0) {
                logger.warn(`Compiler '${compiler}' - non-zero result ${result.code}`);
            }
            let fullVersion = result.stdout + result.stderr;
            _.each(utils.splitLines(fullVersion), line => {
                if (version) return;
                const match = line.match(versionRe);
                if (match) version = match[0];
            });
            if (!version) {
                logger.error(`Unable to find compiler version for '${compiler}' with re ${versionRe}:`, result);
                return null;
            }
            logger.debug(`${compiler} is version '${version}'`);
            this.compiler.version = version;
            this.compiler.fullVersion = fullVersion;
            this.compiler.supportsCfg = this.isCfgCompiler(version);
            // all C/C++ compilers support -E
            this.compiler.supportsPpView = this.compiler.lang === 'c' || this.compiler.lang === 'c++';
            this.compiler.supportsAstView = this.couldSupportASTDump(version);
        }

        try {
            this.cmakeBaseEnv = await this.getCmakeBaseEnv();
        } catch (e) {
            logger.error(e);
        }

        this.initialiseLibraries(clientOptions);

        if (!isPrediscovered) {
            const initResult = await this.getArgumentParser().parse(this);
            logger.info(`${compiler} ${version} is ready`);
            return initResult;
        } else {
            logger.info(`${compiler} ${version} is ready`);
            if (this.compiler.cachedPossibleArguments) {
                this.possibleArguments.populateOptions(this.compiler.cachedPossibleArguments);
                delete this.compiler.cachedPossibleArguments;
            }
            return this;
        }
    }

    getInfo() {
        return this.compiler;
    }

    getDefaultFilters() {
        return {
            binary: false,
            execute: false,
            demangle: true,
            intel: true,
            commentOnly: true,
            directives: true,
            labels: true,
            optOutput: false,
            libraryCode: false,
            trim: false,
        };
    }
}<|MERGE_RESOLUTION|>--- conflicted
+++ resolved
@@ -340,7 +340,6 @@
         if (demangle) args.push('-C');
         if (intelAsm) args.push(...objdumper.intelAsmOptions);
 
-<<<<<<< HEAD
         if (this.externalparser) {
             const objResult = await this.externalparser.objdumpAndParseAssembly(result.dirPath, args, filters);
             if (objResult.parsingTime !== undefined) {
@@ -349,17 +348,12 @@
             }
 
             result = {...result, ...objResult};
-=======
-        const objResult = await this.exec(this.compiler.objdumper, args, execOptions);
-        if (objResult.code !== 0) {
-            logger.error(`Error executing objdump ${this.compiler.objdumper}`, objResult);
-            result.asm = `<No output: objdump returned ${objResult.code}>`;
->>>>>>> 69fb396c
         } else {
             const execOptions = {maxOutput: maxSize, customCwd: result.dirPath || path.dirname(outputFilename)};
             const objResult = await this.exec(this.compiler.objdumper, args, execOptions);
 
             if (objResult.code !== 0) {
+                logger.error(`Error executing objdump ${this.compiler.objdumper}`, objResult);
                 result.asm = `<No output: objdump returned ${objResult.code}>`;
             } else {
                 result.objdumpTime = objResult.execTime;
